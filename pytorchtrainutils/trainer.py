import torch
import copy
import pandas as pd
import matplotlib.pyplot as plt
import seaborn as sns
import os
import tqdm.notebook as tqdmn
from tqdm import tqdm

def in_ipynb():
    try:
        cfg = get_ipython().config
        return True
    except Exception as e:
        return False

if in_ipynb():
    tqdm = tqdmn.tqdm

from . import utils

def summarize_metrics(metrics):
    summarizable = dict(filter(lambda m: m[1].summarizable if hasattr(m[1], 'summarizable') else True, metrics.items()))
    return ' - '.join(list(map(lambda kv: '{}: {:.4f}'.format(kv[0], float(str(kv[1]))), summarizable.items())))

def report_metrics(metrics, end='\n'):
    print(summarize_metrics(metrics), end=end, flush=True)

def update_df(df, epoch, metrics):
    summarizable = dict(filter(lambda m: m[1].summarizable if hasattr(m[1], 'summarizable') else True, metrics.items()))
    summarizable = {k: float(str(v)) for k,v in summarizable.items()}
    summarizable.update({'epoch': epoch})

    df2 = pd.DataFrame([summarizable]).set_index('epoch')
    return pd.concat((df, df2)).apply(pd.to_numeric, errors='ignore')

def run(model, dataloader, criterion, optimizer, metrics, phase, device=torch.device('cuda:0'), weight=None, tta=False, silence=False):
    num_batches = 0.
    loss = 0.

    if phase == 'train':
        model.train()
    else:
        model.eval()

    for metric in metrics:
        metric.reset()

    itr = iter(dataloader)
    if not silence:
        itr = iter(tqdm(dataloader, desc=phase, leave=False))
        
    for data, labels in itr:
        data, labels = data.to(device), labels.to(device)

        running_loss = 0.
        output = None

        with torch.set_grad_enabled(phase == 'train'):
            if tta:
                batch_size, n_crops, c, h, w = data.size()
                data = data.view(-1, c, h, w)
                output = model(data)
                output = output.view(batch_size, n_crops, -1).mean(1)
            else:
                output = model(data)

            for metric in metrics:
                metric.accumulate(output.clone(), labels.clone())

            running_loss = criterion(output, labels, weight=weight)

        if phase == 'train':
            if isinstance(optimizer, torch.optim.Optimizer):
                optimizer.zero_grad()
            else:
                for opt in optimizer:
                    opt.zero_grad()

            running_loss.backward()

            if isinstance(optimizer, torch.optim.Optimizer):
                optimizer.step()
            else:
                for opt in optimizer:
                    opt.step()

        loss += running_loss.item()
        num_batches += 1

    logs = { metric.__name__: copy.deepcopy(metric) for metric in metrics }
    logs.update({'loss': loss / num_batches})
    return logs

def make_checkpoint(epoch, model, optimizer, metrics, checkpoint_params=None):
    checkpoint = {
        'epoch': epoch, 'model': model.state_dict()
    }

    if isinstance(optimizer, torch.optim.Optimizer):
        checkpoint.update({'optimizer': optimizer.state_dict()})
    else:
        checkpoint.update({'optimizers': []})
        for opt in optimizer:
            checkpoint['optimizers'].append(opt.state_dict())

    if checkpoint_params is not None:
        checkpoint.update(checkpoint_params)
    return checkpoint

def is_better(a, b, mode='min'):
    if mode == 'min':
        return a < b
    elif mode == 'max':
        return a > b

    return False

def plot_losses(train, val, test, name, path):
    df = pd.DataFrame({'train': train, 'val': val, 'test': test})
    ax = sns.lineplot(data=df)
    ax.set_title(name)
    hm = ax.get_figure()
    hm.savefig(path)
    hm.clf()
    plt.close(hm)

def plot_metrics(df, path, name):
    ax = df.drop(['loss'], axis=1).plot()
    plt.title(name)
    plt.savefig(path)
    plt.close(ax.get_figure())

def fit(model, train_dataloader, val_dataloader, test_dataloader, test_every,
        criterion, optimizer, scheduler, metrics, n_epochs, name, path='',
        weight={'train': None, 'val': None, 'test': None},
        metric_choice='loss', mode='min', device=torch.device('cuda:0'), checkpoint_params=None, 
        callbacks={'train': None, 'val': None, 'test':None}, silence=False):
    utils.ensure_dir(name)

    best_metric = 0.
    best_model = None

    train_losses = []
    val_losses = []
    test_losses = []

    test_logs = {'loss': 1.}

    df_train = pd.DataFrame()
    df_valid = pd.DataFrame()

    for epoch in range(n_epochs):

        train_logs = run(
            model=model, dataloader=train_dataloader,
            criterion=criterion, weight=weight['train'], optimizer=optimizer,
            metrics=metrics, phase='train', device=device, silence=silence
        )

        if 'train' in callbacks and callbacks['train'] is not None:
            callbacks['train']()

        val_logs = run(
            model=model, dataloader=val_dataloader,
            criterion=criterion, weight=weight['val'], optimizer=None,
            metrics=metrics, phase='val', device=device, silence=silence
        )

        if 'val' in callbacks and callbacks['val'] is not None:
            callbacks['val']()

        if not silence:
            print(f'Epoch: {epoch:03d} | VAL ', end='')
            report_metrics(val_logs, end=' | TRAIN ')
            report_metrics(train_logs, end=' |\n')

            df_train = update_df(df_train, epoch, train_logs)
            df_valid = update_df(df_valid, epoch, val_logs)
            df_train.to_csv(f'{name}/metrics-train.csv')
            df_valid.to_csv(f'{name}/metrics-val.csv')

            plot_metrics(df_train, f'{name}/metrics-train.png')
            plot_metrics(df_valid, f'{name}/metrics-val.png')

<<<<<<< HEAD
            torch.save(
                make_checkpoint(epoch, model, optimizer, metrics, checkpoint_params),
                os.path.join(path, f'{name}/final.pt')
            )
=======
        plot_metrics(df_train, f'{name}/metrics-train.png', name)
        plot_metrics(df_valid, f'{name}/metrics-val.png', name)
>>>>>>> 0ef51aae

        if scheduler is not None:
            if isinstance(scheduler, torch.optim.lr_scheduler.ReduceLROnPlateau):
                scheduler.step(val_logs['loss'])
            else:
                scheduler.step()
           
        if best_model is None or is_better(float(str(val_logs[metric_choice])), best_metric, mode):
            best_metric = float(str(val_logs[metric_choice]))
            best_model = copy.deepcopy(model)
            if not silence:
                torch.save(
                    make_checkpoint(epoch, model, optimizer, metrics, checkpoint_params),
                    os.path.join(f'{name}/best.pt')
                )

        if test_dataloader is not None and (epoch+1) % test_every == 0:
            test_logs = test(
                model=model, test_dataloader=test_dataloader,
                criterion=criterion, metrics=metrics,
                device=device,
                weight=weight['test'],
                silence=silence
            )

            if 'test' in callbacks and callbacks['test'] is not None:
                callbacks['test']()

        if not silence:
            train_losses.append(train_logs['loss'])
            val_losses.append(val_logs['loss'])
            test_losses.append(test_logs['loss'])

            plot_losses(train_losses, val_losses, test_losses, name, os.path.join(path, f'{name}/loss.png'))

    if not silence:
        print('Training finished')

    return best_model


def test(model, test_dataloader, criterion, metrics, weight=None, device=torch.device('cuda:0'), tta=False, silence=False):
    test_logs = run(
        model=model, dataloader=test_dataloader,
        criterion=criterion, weight=weight, optimizer=None,
        metrics=metrics, phase='test', device=device,
        tta=tta
    )

    if not silence:
        print('TEST | ', end='')
        report_metrics(test_logs)
    return test_logs<|MERGE_RESOLUTION|>--- conflicted
+++ resolved
@@ -183,15 +183,10 @@
             plot_metrics(df_train, f'{name}/metrics-train.png')
             plot_metrics(df_valid, f'{name}/metrics-val.png')
 
-<<<<<<< HEAD
             torch.save(
                 make_checkpoint(epoch, model, optimizer, metrics, checkpoint_params),
                 os.path.join(path, f'{name}/final.pt')
             )
-=======
-        plot_metrics(df_train, f'{name}/metrics-train.png', name)
-        plot_metrics(df_valid, f'{name}/metrics-val.png', name)
->>>>>>> 0ef51aae
 
         if scheduler is not None:
             if isinstance(scheduler, torch.optim.lr_scheduler.ReduceLROnPlateau):
